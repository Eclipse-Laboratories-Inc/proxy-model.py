import unittest
import os
from web3 import Web3
from solcx import install_solc

# install_solc(version='latest')
install_solc(version='0.7.0')
from solcx import compile_source

EXTRA_GAS = int(os.environ.get("EXTRA_GAS", "0"))
proxy_url = os.environ.get('PROXY_URL', 'http://localhost:9090/solana')
proxy = Web3(Web3.HTTPProvider(proxy_url))
eth_account = proxy.eth.account.create('https://github.com/neonlabsorg/proxy-model.py/issues/147')
proxy.eth.default_account = eth_account.address

SUBSTRING_LOG_ERR_147 = 'Invalid Ethereum transaction nonce:'

STORAGE_SOLIDITY_SOURCE_147 = '''
pragma solidity >=0.7.0 <0.9.0;
/**
 * @title Storage
 * @dev Store & retrieve value in a variable
 */
contract Storage {
    uint256 number;
    /**
     * @dev Store value in variable
     * @param num value to store
     */
    function store(uint256 num) public {
        number = num;
    }
    /**
     * @dev Return value
     * @return value of 'number'
     */
    function retrieve() public view returns (uint256){
        return number;
    }
}
'''

SOLIDITY_SOURCE_185 = '''
pragma solidity >=0.7.0 <0.9.0;

contract test_185 {
    bytes public emprty_string = "";

    function getKeccakOfEmptyString() public view returns (bytes32 variant) {
        variant = keccak256(emprty_string);
    }
    
    bytes32 constant neonlabsHash = keccak256("neonlabs");

    function endlessCycle() public view returns (bytes32 variant) {
        variant = keccak256(emprty_string);
        for(;neonlabsHash != variant;) {
            variant = keccak256(abi.encodePacked(variant));
        }
        return variant;
    }

    bytes32 public value = "";
    
    function initValue(string memory s) public {
        value = keccak256(bytes(s));
    }

    function calculateKeccakAndStore(uint256 times) public {
        for(;times > 0; --times) {
            value = keccak256(abi.encodePacked(value));
        }
    }
    
    function getValue() public view returns (bytes32) {
        return value;
    }
    
}
'''


class Test_eth_sendRawTransaction(unittest.TestCase):
    @classmethod
    def setUpClass(cls):
        print("\n\nhttps://github.com/neonlabsorg/proxy-model.py/issues/147")
        print('eth_account.address:', eth_account.address)
        print('eth_account.key:', eth_account.key.hex())
        cls.deploy_storage_147_solidity_contract(cls)
        cls.deploy_test_185_solidity_contract(cls)

    def deploy_storage_147_solidity_contract(self):
        compiled_sol = compile_source(STORAGE_SOLIDITY_SOURCE_147)
        contract_id, contract_interface = compiled_sol.popitem()
        storage = proxy.eth.contract(abi=contract_interface['abi'], bytecode=contract_interface['bin'])
        trx_deploy = proxy.eth.account.sign_transaction(dict(
            nonce=proxy.eth.get_transaction_count(proxy.eth.default_account),
            chainId=proxy.eth.chain_id,
            gas=987654321,
            gasPrice=0,
            to='',
            value=0,
            data=storage.bytecode),
            eth_account.key
        )
        print('trx_deploy:', trx_deploy)
        trx_deploy_hash = proxy.eth.send_raw_transaction(trx_deploy.rawTransaction)
        print('trx_deploy_hash:', trx_deploy_hash.hex())
        trx_deploy_receipt = proxy.eth.wait_for_transaction_receipt(trx_deploy_hash)
        print('trx_deploy_receipt:', trx_deploy_receipt)

        self.storage_contract = proxy.eth.contract(
            address=trx_deploy_receipt.contractAddress,
            abi=storage.abi
        )

    def deploy_test_185_solidity_contract(self):
        compiled_sol = compile_source(SOLIDITY_SOURCE_185)
        contract_id, contract_interface = compiled_sol.popitem()
        test_185_solidity_contract = proxy.eth.contract(abi=contract_interface['abi'], bytecode=contract_interface['bin'])
        trx_deploy = proxy.eth.account.sign_transaction(dict(
            nonce=proxy.eth.get_transaction_count(proxy.eth.default_account),
            chainId=proxy.eth.chain_id,
            gas=987654321,
            gasPrice=0,
            to='',
            value=0,
            data=test_185_solidity_contract.bytecode),
            eth_account.key
        )
        print('trx_deploy:', trx_deploy)
        trx_deploy_hash = proxy.eth.send_raw_transaction(trx_deploy.rawTransaction)
        print('trx_deploy_hash:', trx_deploy_hash.hex())
        trx_deploy_receipt = proxy.eth.wait_for_transaction_receipt(trx_deploy_hash)
        print('trx_deploy_receipt:', trx_deploy_receipt)

        self.test_185_solidity_contract = proxy.eth.contract(
            address=trx_deploy_receipt.contractAddress,
            abi=test_185_solidity_contract.abi
        )

    # @unittest.skip("a.i.")
    def test_01_call_retrieve_right_after_deploy(self):
        print("\ntest_01_call_retrieve_right_after_deploy")
        number = self.storage_contract.functions.retrieve().call()
        print('number:', number)
        self.assertEqual(number, 0)

    # @unittest.skip("a.i.")
    def test_02_execute_with_right_nonce(self):
        print("\ntest_02_execute_with_right_nonce")
        right_nonce = proxy.eth.get_transaction_count(proxy.eth.default_account)
        trx_store = self.storage_contract.functions.store(147).buildTransaction({'nonce': right_nonce})
        print('trx_store:', trx_store)
        trx_store_signed = proxy.eth.account.sign_transaction(trx_store, eth_account.key)
        print('trx_store_signed:', trx_store_signed)
        trx_store_hash = proxy.eth.send_raw_transaction(trx_store_signed.rawTransaction)
        print('trx_store_hash:', trx_store_hash.hex())
        trx_store_receipt = proxy.eth.wait_for_transaction_receipt(trx_store_hash)
        print('trx_store_receipt:', trx_store_receipt)
        number = self.storage_contract.functions.retrieve().call()
        print('number:', number)
        self.assertEqual(number, 147)

    # @unittest.skip("a.i.")
    def test_03_execute_with_low_gas(self):
        print("\ntest_03_execute_with_low_gas")
        right_nonce = proxy.eth.get_transaction_count(proxy.eth.default_account)
        trx_store = self.storage_contract.functions.store(148).buildTransaction({'nonce': right_nonce, 'gasPrice': 1})
        print('trx_store:', trx_store)
        trx_store['gas'] = trx_store['gas'] - 2 - EXTRA_GAS # less than estimated
        print('trx_store:', trx_store)
        trx_store_signed = proxy.eth.account.sign_transaction(trx_store, eth_account.key)
        print('trx_store_signed:', trx_store_signed)
        trx_store_hash = proxy.eth.send_raw_transaction(trx_store_signed.rawTransaction)
        print('trx_store_hash:', trx_store_hash.hex())
        trx_store_receipt = proxy.eth.wait_for_transaction_receipt(trx_store_hash)
        print('trx_store_receipt:', trx_store_receipt)
        self.assertEqual(trx_store_receipt['status'], 0)  # false Transaction mined but execution failed

    # @unittest.skip("a.i.")
    def test_04_execute_with_bad_nonce(self):
        print("\ntest_04_execute_with_bad_nonce")
        bad_nonce = 1 + proxy.eth.get_transaction_count(proxy.eth.default_account)
        trx_store = self.storage_contract.functions.store(147).buildTransaction({'nonce': bad_nonce})
        print('trx_store:', trx_store)
        trx_store_signed = proxy.eth.account.sign_transaction(trx_store, eth_account.key)
        print('trx_store_signed:', trx_store_signed)
        try:
            trx_store_hash = proxy.eth.send_raw_transaction(trx_store_signed.rawTransaction)
            print('trx_store_hash:', trx_store_hash)
            self.assertTrue(False)
        except Exception as e:
            print('type(e):', type(e))
            print('e:', e)
            import json
            response = json.loads(str(e).replace('\'', '\"').replace('None', 'null'))
            print('response:', response)
            print('code:', response['code'])
            self.assertEqual(response['code'], -32002)
            print('substring_err_147:', SUBSTRING_LOG_ERR_147)
            logs = response['data']['logs']
            print('logs:', logs)
            log = [s for s in logs if SUBSTRING_LOG_ERR_147 in s][0]
            print(log)
            self.assertGreater(len(log), len(SUBSTRING_LOG_ERR_147))
            file_name = 'src/entrypoint.rs'
            self.assertTrue(file_name in log)

<<<<<<< HEAD
    @unittest.skip("a.i.")
    def test_06_execute_long_transaction(self):
        print("\ntest_06_execute_long_transaction")
        trx_initValue = self.test_185_solidity_contract.functions.initValue('185 init value').buildTransaction({'nonce': proxy.eth.get_transaction_count(proxy.eth.default_account)})
        print('trx_initValue:', trx_initValue)
        trx_initValue_signed = proxy.eth.account.sign_transaction(trx_initValue, eth_account.key)
        print('trx_initValue_signed:', trx_initValue_signed)
        trx_initValue_hash = proxy.eth.send_raw_transaction(trx_initValue_signed.rawTransaction)
        print('trx_initValue_hash:', trx_initValue_hash.hex())
        trx_initValue_receipt = proxy.eth.wait_for_transaction_receipt(trx_initValue_hash)
        print('trx_initValue_hash_receipt:', trx_initValue_receipt)

        value = self.test_185_solidity_contract.functions.getValue().call()
        print('value:', value.hex())
        self.assertEqual(value.hex(), '36fb9ea61aba18555110881836366c8d7701685174abe4926673754580ee26c5')

        from datetime import datetime
        start = datetime.now()

        times_to_calculate = 10
        trx_calculate = self.test_185_solidity_contract.functions.calculateKeccakAndStore(times_to_calculate).buildTransaction({'nonce': proxy.eth.get_transaction_count(proxy.eth.default_account)})
        print('trx_calculate:', trx_calculate)
        trx_calculate_signed = proxy.eth.account.sign_transaction(trx_calculate, eth_account.key)
        print('trx_calculate_signed:', trx_calculate_signed)
        trx_calculate_hash = proxy.eth.send_raw_transaction(trx_calculate_signed.rawTransaction)
        print('trx_calculate_hash:', trx_calculate_hash.hex())
        trx_calculate_receipt = proxy.eth.wait_for_transaction_receipt(trx_calculate_hash)
        print('trx_calculate_hash_receipt:', trx_calculate_receipt)

        time_duration = datetime.now() - start

        value = self.test_185_solidity_contract.functions.getValue().call()
        print('value:', value.hex())
        self.assertEqual(value.hex(), 'e6d201b1e3aab3b3cc100ea7a0b76fcbb3c2fef88fc4e540f9866d8d2e6e2131')
        print('times_to_calculate:', times_to_calculate)
        print('time_duration:', time_duration)
=======
    # @unittest.skip("a.i.")
    def test_05_transfer_one_gwei(self):
        print("\ntest_05_transfer_one_gwei")
        eth_account_alice = proxy.eth.account.create('alice')
        eth_account_bob = proxy.eth.account.create('bob')
        print('eth_account_alice.address:', eth_account_alice.address)
        print('eth_account_bob.address:', eth_account_bob.address)

        alice_balance_before_transfer = proxy.eth.get_balance(eth_account_alice.address)
        bob_balance_before_transfer = proxy.eth.get_balance(eth_account_bob.address)
        print('alice_balance_before_transfer:', alice_balance_before_transfer)
        print('bob_balance_before_transfer:', bob_balance_before_transfer)
        one_gwei = 1_000_000_000
        print('one_gwei:', one_gwei)

        trx_transfer = proxy.eth.account.sign_transaction(dict(
            nonce=proxy.eth.get_transaction_count(eth_account_alice.address),
            chainId=proxy.eth.chain_id,
            gas=987654321,
            gasPrice=0,
            to=eth_account_bob.address,
            value=one_gwei),
            eth_account_alice.key
        )

        print('trx_transfer:', trx_transfer)
        trx_transfer_hash = proxy.eth.send_raw_transaction(trx_transfer.rawTransaction)
        print('trx_transfer_hash:', trx_transfer_hash.hex())
        trx_transfer_receipt = proxy.eth.wait_for_transaction_receipt(trx_transfer_hash)
        print('trx_transfer_receipt:', trx_transfer_receipt)

        alice_balance_after_transfer = proxy.eth.get_balance(eth_account_alice.address)
        bob_balance_after_transfer = proxy.eth.get_balance(eth_account_bob.address)
        print('alice_balance_after_transfer:', alice_balance_after_transfer)
        print('bob_balance_after_transfer:', bob_balance_after_transfer)
        self.assertEqual(alice_balance_after_transfer, alice_balance_before_transfer - one_gwei)
        self.assertEqual(bob_balance_after_transfer, bob_balance_before_transfer + one_gwei)

    # @unittest.skip("a.i.")
    def test_06_transfer_one_and_a_half_gweis(self):
        print("\ntest_06_transfer_one_and_a_half_gweis")
        eth_account_alice = proxy.eth.account.create('alice')
        eth_account_bob = proxy.eth.account.create('bob')
        print('eth_account_alice.address:', eth_account_alice.address)
        print('eth_account_bob.address:', eth_account_bob.address)

        alice_balance_before_transfer = proxy.eth.get_balance(eth_account_alice.address)
        bob_balance_before_transfer = proxy.eth.get_balance(eth_account_bob.address)
        print('alice_balance_before_transfer:', alice_balance_before_transfer)
        print('bob_balance_before_transfer:', bob_balance_before_transfer)
        one_and_a_half_gweis = 1_500_000_000
        print('one_and_a_half_gweis:', one_and_a_half_gweis)

        trx_transfer = proxy.eth.account.sign_transaction(dict(
            nonce=proxy.eth.get_transaction_count(eth_account_alice.address),
            chainId=proxy.eth.chain_id,
            gas=987654321,
            gasPrice=0,
            to=eth_account_bob.address,
            value=one_and_a_half_gweis),
            eth_account_alice.key
        )

        print('trx_transfer:', trx_transfer)
        trx_transfer_hash = proxy.eth.send_raw_transaction(trx_transfer.rawTransaction)
        print('trx_transfer_hash:', trx_transfer_hash.hex())
        trx_transfer_receipt = proxy.eth.wait_for_transaction_receipt(trx_transfer_hash)
        print('trx_transfer_receipt:', trx_transfer_receipt)

        alice_balance_after_transfer = proxy.eth.get_balance(eth_account_alice.address)
        bob_balance_after_transfer = proxy.eth.get_balance(eth_account_bob.address)
        print('alice_balance_after_transfer:', alice_balance_after_transfer)
        print('bob_balance_after_transfer:', bob_balance_after_transfer)
        print('check https://github.com/neonlabsorg/neon-evm/issues/210')
        one_gwei = 1_000_000_000
        print('one_gwei:', one_gwei)
        self.assertEqual(alice_balance_after_transfer, alice_balance_before_transfer - one_gwei)
        self.assertEqual(bob_balance_after_transfer, bob_balance_before_transfer + one_gwei)
>>>>>>> 1b7f4c8f


if __name__ == '__main__':
    unittest.main()<|MERGE_RESOLUTION|>--- conflicted
+++ resolved
@@ -207,10 +207,88 @@
             file_name = 'src/entrypoint.rs'
             self.assertTrue(file_name in log)
 
-<<<<<<< HEAD
+    # @unittest.skip("a.i.")
+    def test_05_transfer_one_gwei(self):
+        print("\ntest_05_transfer_one_gwei")
+        eth_account_alice = proxy.eth.account.create('alice')
+        eth_account_bob = proxy.eth.account.create('bob')
+        print('eth_account_alice.address:', eth_account_alice.address)
+        print('eth_account_bob.address:', eth_account_bob.address)
+
+        alice_balance_before_transfer = proxy.eth.get_balance(eth_account_alice.address)
+        bob_balance_before_transfer = proxy.eth.get_balance(eth_account_bob.address)
+        print('alice_balance_before_transfer:', alice_balance_before_transfer)
+        print('bob_balance_before_transfer:', bob_balance_before_transfer)
+        one_gwei = 1_000_000_000
+        print('one_gwei:', one_gwei)
+
+        trx_transfer = proxy.eth.account.sign_transaction(dict(
+            nonce=proxy.eth.get_transaction_count(eth_account_alice.address),
+            chainId=proxy.eth.chain_id,
+            gas=987654321,
+            gasPrice=0,
+            to=eth_account_bob.address,
+            value=one_gwei),
+            eth_account_alice.key
+        )
+
+        print('trx_transfer:', trx_transfer)
+        trx_transfer_hash = proxy.eth.send_raw_transaction(trx_transfer.rawTransaction)
+        print('trx_transfer_hash:', trx_transfer_hash.hex())
+        trx_transfer_receipt = proxy.eth.wait_for_transaction_receipt(trx_transfer_hash)
+        print('trx_transfer_receipt:', trx_transfer_receipt)
+
+        alice_balance_after_transfer = proxy.eth.get_balance(eth_account_alice.address)
+        bob_balance_after_transfer = proxy.eth.get_balance(eth_account_bob.address)
+        print('alice_balance_after_transfer:', alice_balance_after_transfer)
+        print('bob_balance_after_transfer:', bob_balance_after_transfer)
+        self.assertEqual(alice_balance_after_transfer, alice_balance_before_transfer - one_gwei)
+        self.assertEqual(bob_balance_after_transfer, bob_balance_before_transfer + one_gwei)
+
+    # @unittest.skip("a.i.")
+    def test_06_transfer_one_and_a_half_gweis(self):
+        print("\ntest_06_transfer_one_and_a_half_gweis")
+        eth_account_alice = proxy.eth.account.create('alice')
+        eth_account_bob = proxy.eth.account.create('bob')
+        print('eth_account_alice.address:', eth_account_alice.address)
+        print('eth_account_bob.address:', eth_account_bob.address)
+
+        alice_balance_before_transfer = proxy.eth.get_balance(eth_account_alice.address)
+        bob_balance_before_transfer = proxy.eth.get_balance(eth_account_bob.address)
+        print('alice_balance_before_transfer:', alice_balance_before_transfer)
+        print('bob_balance_before_transfer:', bob_balance_before_transfer)
+        one_and_a_half_gweis = 1_500_000_000
+        print('one_and_a_half_gweis:', one_and_a_half_gweis)
+
+        trx_transfer = proxy.eth.account.sign_transaction(dict(
+            nonce=proxy.eth.get_transaction_count(eth_account_alice.address),
+            chainId=proxy.eth.chain_id,
+            gas=987654321,
+            gasPrice=0,
+            to=eth_account_bob.address,
+            value=one_and_a_half_gweis),
+            eth_account_alice.key
+        )
+
+        print('trx_transfer:', trx_transfer)
+        trx_transfer_hash = proxy.eth.send_raw_transaction(trx_transfer.rawTransaction)
+        print('trx_transfer_hash:', trx_transfer_hash.hex())
+        trx_transfer_receipt = proxy.eth.wait_for_transaction_receipt(trx_transfer_hash)
+        print('trx_transfer_receipt:', trx_transfer_receipt)
+
+        alice_balance_after_transfer = proxy.eth.get_balance(eth_account_alice.address)
+        bob_balance_after_transfer = proxy.eth.get_balance(eth_account_bob.address)
+        print('alice_balance_after_transfer:', alice_balance_after_transfer)
+        print('bob_balance_after_transfer:', bob_balance_after_transfer)
+        print('check https://github.com/neonlabsorg/neon-evm/issues/210')
+        one_gwei = 1_000_000_000
+        print('one_gwei:', one_gwei)
+        self.assertEqual(alice_balance_after_transfer, alice_balance_before_transfer - one_gwei)
+        self.assertEqual(bob_balance_after_transfer, bob_balance_before_transfer + one_gwei)
+
     @unittest.skip("a.i.")
-    def test_06_execute_long_transaction(self):
-        print("\ntest_06_execute_long_transaction")
+    def test_07_execute_long_transaction(self):
+        print("\ntest_07_execute_long_transaction")
         trx_initValue = self.test_185_solidity_contract.functions.initValue('185 init value').buildTransaction({'nonce': proxy.eth.get_transaction_count(proxy.eth.default_account)})
         print('trx_initValue:', trx_initValue)
         trx_initValue_signed = proxy.eth.account.sign_transaction(trx_initValue, eth_account.key)
@@ -244,86 +322,6 @@
         self.assertEqual(value.hex(), 'e6d201b1e3aab3b3cc100ea7a0b76fcbb3c2fef88fc4e540f9866d8d2e6e2131')
         print('times_to_calculate:', times_to_calculate)
         print('time_duration:', time_duration)
-=======
-    # @unittest.skip("a.i.")
-    def test_05_transfer_one_gwei(self):
-        print("\ntest_05_transfer_one_gwei")
-        eth_account_alice = proxy.eth.account.create('alice')
-        eth_account_bob = proxy.eth.account.create('bob')
-        print('eth_account_alice.address:', eth_account_alice.address)
-        print('eth_account_bob.address:', eth_account_bob.address)
-
-        alice_balance_before_transfer = proxy.eth.get_balance(eth_account_alice.address)
-        bob_balance_before_transfer = proxy.eth.get_balance(eth_account_bob.address)
-        print('alice_balance_before_transfer:', alice_balance_before_transfer)
-        print('bob_balance_before_transfer:', bob_balance_before_transfer)
-        one_gwei = 1_000_000_000
-        print('one_gwei:', one_gwei)
-
-        trx_transfer = proxy.eth.account.sign_transaction(dict(
-            nonce=proxy.eth.get_transaction_count(eth_account_alice.address),
-            chainId=proxy.eth.chain_id,
-            gas=987654321,
-            gasPrice=0,
-            to=eth_account_bob.address,
-            value=one_gwei),
-            eth_account_alice.key
-        )
-
-        print('trx_transfer:', trx_transfer)
-        trx_transfer_hash = proxy.eth.send_raw_transaction(trx_transfer.rawTransaction)
-        print('trx_transfer_hash:', trx_transfer_hash.hex())
-        trx_transfer_receipt = proxy.eth.wait_for_transaction_receipt(trx_transfer_hash)
-        print('trx_transfer_receipt:', trx_transfer_receipt)
-
-        alice_balance_after_transfer = proxy.eth.get_balance(eth_account_alice.address)
-        bob_balance_after_transfer = proxy.eth.get_balance(eth_account_bob.address)
-        print('alice_balance_after_transfer:', alice_balance_after_transfer)
-        print('bob_balance_after_transfer:', bob_balance_after_transfer)
-        self.assertEqual(alice_balance_after_transfer, alice_balance_before_transfer - one_gwei)
-        self.assertEqual(bob_balance_after_transfer, bob_balance_before_transfer + one_gwei)
-
-    # @unittest.skip("a.i.")
-    def test_06_transfer_one_and_a_half_gweis(self):
-        print("\ntest_06_transfer_one_and_a_half_gweis")
-        eth_account_alice = proxy.eth.account.create('alice')
-        eth_account_bob = proxy.eth.account.create('bob')
-        print('eth_account_alice.address:', eth_account_alice.address)
-        print('eth_account_bob.address:', eth_account_bob.address)
-
-        alice_balance_before_transfer = proxy.eth.get_balance(eth_account_alice.address)
-        bob_balance_before_transfer = proxy.eth.get_balance(eth_account_bob.address)
-        print('alice_balance_before_transfer:', alice_balance_before_transfer)
-        print('bob_balance_before_transfer:', bob_balance_before_transfer)
-        one_and_a_half_gweis = 1_500_000_000
-        print('one_and_a_half_gweis:', one_and_a_half_gweis)
-
-        trx_transfer = proxy.eth.account.sign_transaction(dict(
-            nonce=proxy.eth.get_transaction_count(eth_account_alice.address),
-            chainId=proxy.eth.chain_id,
-            gas=987654321,
-            gasPrice=0,
-            to=eth_account_bob.address,
-            value=one_and_a_half_gweis),
-            eth_account_alice.key
-        )
-
-        print('trx_transfer:', trx_transfer)
-        trx_transfer_hash = proxy.eth.send_raw_transaction(trx_transfer.rawTransaction)
-        print('trx_transfer_hash:', trx_transfer_hash.hex())
-        trx_transfer_receipt = proxy.eth.wait_for_transaction_receipt(trx_transfer_hash)
-        print('trx_transfer_receipt:', trx_transfer_receipt)
-
-        alice_balance_after_transfer = proxy.eth.get_balance(eth_account_alice.address)
-        bob_balance_after_transfer = proxy.eth.get_balance(eth_account_bob.address)
-        print('alice_balance_after_transfer:', alice_balance_after_transfer)
-        print('bob_balance_after_transfer:', bob_balance_after_transfer)
-        print('check https://github.com/neonlabsorg/neon-evm/issues/210')
-        one_gwei = 1_000_000_000
-        print('one_gwei:', one_gwei)
-        self.assertEqual(alice_balance_after_transfer, alice_balance_before_transfer - one_gwei)
-        self.assertEqual(bob_balance_after_transfer, bob_balance_before_transfer + one_gwei)
->>>>>>> 1b7f4c8f
 
 
 if __name__ == '__main__':
