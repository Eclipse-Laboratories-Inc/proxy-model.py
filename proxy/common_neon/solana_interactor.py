import base58
import base64
import json
import logging
import re
import time
import requests

from solana.blockhash import Blockhash
from solana.publickey import PublicKey
from solana.rpc.api import Client as SolanaClient
from solana.rpc.api import SendTransactionError
from solana.rpc.commitment import Confirmed
from solana.rpc.types import RPCResponse, TxOpts
from solana.transaction import Transaction
from urllib.parse import urlparse
from itertools import zip_longest

from .costs import update_transaction_cost
from .utils import get_from_dict
from ..environment import EVM_LOADER_ID, CONFIRMATION_CHECK_DELAY, LOG_SENDING_SOLANA_TRANSACTION, RETRY_ON_FAIL

from typing import Any, List, NamedTuple, Union, cast

logger = logging.getLogger(__name__)
logger.setLevel(logging.DEBUG)

class AccountInfo(NamedTuple):
    tag: int
    lamports: int
    owner: PublicKey

class SolanaInteractor:
    def __init__(self, signer, client: SolanaClient) -> None:
        self.signer = signer
        self.client = client

    def _send_rpc_batch_request(self, method: str, params_list: List[Any]) -> List[RPCResponse]:
        request_data = []
<<<<<<< HEAD
        for params in params_list:
=======
        for params in params_list:      
>>>>>>> 67e56560
            request_id = next(self.client._provider._request_counter) + 1
            request = {"jsonrpc": "2.0", "id": request_id, "method": method, "params": params}
            request_data.append(request)

        response = requests.post(self.client._provider.endpoint_uri, headers={"Content-Type": "application/json"}, json=request_data)
        response.raise_for_status()

        response_data = cast(List[RPCResponse], response.json())
        response_data.sort(key=lambda r: r["id"])

        for request, response in zip_longest(request_data, response_data):
            if request["id"] != response["id"]:
                raise Exception("Invalid RPC response: request {} response {}", request, response)

        return response_data
<<<<<<< HEAD

=======
    
>>>>>>> 67e56560

    def get_operator_key(self):
        return self.signer.public_key()

    def get_account_info(self, storage_account) -> AccountInfo:
        opts = {
            "encoding": "base64",
            "commitment": "confirmed",
            "dataSlice": {
                "offset": 0,
                "length": 16,
            }
        }

        result = self.client._provider.make_request("getAccountInfo", str(storage_account), opts)
        logger.debug("\n{}".format(json.dumps(result, indent=4, sort_keys=True)))

        info = result['result']['value']
        if info is None:
            logger.debug("Can't get information about {}".format(storage_account))
            return None

        data = base64.b64decode(info['data'][0])

        account_tag = data[0]
        lamports = info['lamports']
        owner = info['owner']

        return AccountInfo(account_tag, lamports, owner)
<<<<<<< HEAD

    def get_multiple_accounts_info(self, accounts: List[PublicKey]) -> List[AccountInfo]:
        options = {
            "encoding": "base64",
            "commitment": "confirmed",
            "dataSlice": { "offset": 0, "length": 16 }
        }
        result = self.client._provider.make_request("getMultipleAccounts", list(map(str, accounts)), options)
        logger.debug("\n{}".format(json.dumps(result, indent=4, sort_keys=True)))

=======

    def get_multiple_accounts_info(self, accounts: List[PublicKey]) -> List[AccountInfo]:
        options = {
            "encoding": "base64",
            "commitment": "confirmed",
            "dataSlice": { "offset": 0, "length": 16 }
        }
        result = self.client._provider.make_request("getMultipleAccounts", list(map(str, accounts)), options)
        logger.debug("\n{}".format(json.dumps(result, indent=4, sort_keys=True)))

>>>>>>> 67e56560
        if result['result']['value'] is None:
            logger.debug("Can't get information about {}".format(accounts))
            return None

        accounts_info = []
        for info in result['result']['value']:
            if info is None:
                accounts_info.append(None)
            else:
                data = base64.b64decode(info['data'][0])
                accounts_info.append(AccountInfo(tag=data[0], lamports=info['lamports'], owner=info['owner']))

        return accounts_info

    def get_sol_balance(self, account):
        return self.client.get_balance(account, commitment=Confirmed)['result']['value']


    def get_multiple_rent_exempt_balances_for_size(self, size_list: List[int]) -> List[int]:
        request = map(lambda size: (size, {"commitment": "confirmed"}), size_list)
        response = self._send_rpc_batch_request("getMinimumBalanceForRentExemption", request)
        return list(map(lambda r: r["result"], response))


    def _getAccountData(self, account, expected_length, owner=None):
        info = self.client.get_account_info(account, commitment=Confirmed)['result']['value']
        if info is None:
            raise Exception("Can't get information about {}".format(account))

        data = base64.b64decode(info['data'][0])
        if len(data) < expected_length:
            raise Exception("Wrong data length for account data {}".format(account))
        return data


    def send_transaction(self, trx, eth_trx, reason=None):
        for _i in range(RETRY_ON_FAIL):
            reciept = self.send_transaction_unconfirmed(trx)
            try:
                return self.collect_result(reciept, eth_trx, reason)
            except RuntimeError as err:
                if str(err).find("could not confirm transaction") > 0:
                    time.sleep(0.1)
                    continue
                raise
        RuntimeError("Failed {} times to send transaction or get confirmnation {}".format(RETRY_ON_FAIL, trx.__dict__))


    def send_transaction_unconfirmed(self, txn: Transaction):
        for _i in range(RETRY_ON_FAIL):
            # TODO: Cache recent blockhash
            blockhash_resp = self.client.get_recent_blockhash(commitment=Confirmed)
            if not blockhash_resp["result"]:
                raise RuntimeError("failed to get recent blockhash")
            blockhash = blockhash_resp["result"]["value"]["blockhash"]
            txn.recent_blockhash = Blockhash(blockhash)
            txn.sign(self.signer)
            try:
                return self.client.send_raw_transaction(txn.serialize(), opts=TxOpts(preflight_commitment=Confirmed))["result"]
            except SendTransactionError as err:
                err_type = get_from_dict(err.result, "data", "err")
                if err_type is not None and isinstance(err_type, str) and err_type == "BlockhashNotFound":
                    logger.debug("BlockhashNotFound {}".format(blockhash))
                    time.sleep(0.1)
                    continue
                raise
        raise RuntimeError("Failed trying {} times to get Blockhash for transaction {}".format(RETRY_ON_FAIL, txn.__dict__))

    def send_multiple_transactions_unconfirmed(self, transactions: List[Transaction], skip_preflight: bool = True) -> List[str]:
<<<<<<< HEAD
        blockhash_resp = self.client.get_recent_blockhash(commitment=Confirmed)
=======
        blockhash_resp = self.client.get_recent_blockhash() # commitment=Confirmed
>>>>>>> 67e56560
        if not blockhash_resp["result"]:
            raise RuntimeError("failed to get recent blockhash")

        blockhash = blockhash_resp["result"]["value"]["blockhash"]

        request = []
        for transaction in transactions:
            transaction.recent_blockhash = blockhash
            transaction.sign(self.signer)
<<<<<<< HEAD

=======
        
>>>>>>> 67e56560
            base64_transaction = base64.b64encode(transaction.serialize()).decode("utf-8")
            request.append((base64_transaction, {"skipPreflight": skip_preflight, "encoding": "base64", "preflightCommitment": "confirmed"}))

        response = self._send_rpc_batch_request("sendTransaction", request)
        return list(map(lambda r: r["result"], response))


    def send_measured_transaction(self, trx, eth_trx, reason):
        if LOG_SENDING_SOLANA_TRANSACTION:
            logger.debug("send_measured_transaction for reason %s: %s ", reason, trx.__dict__)
        result = self.send_transaction(trx, eth_trx, reason=reason)
        self.get_measurements(result)
        return result

    # Do not rename this function! This name used in CI measurements (see function `cleanup_docker` in
    # .buildkite/steps/deploy-test.sh)
    def get_measurements(self, result):
        try:
            measurements = self.extract_measurements_from_receipt(result)
            for m in measurements: logger.info(json.dumps(m))
        except Exception as err:
            logger.error("Can't get measurements %s"%err)
            logger.info("Failed result: %s"%json.dumps(result, indent=3))

    def confirm_multiple_transactions(self, signatures: List[Union[str, bytes]]):
        """Confirm a transaction."""
        TIMEOUT = 30  # 30 seconds  pylint: disable=invalid-name
        elapsed_time = 0
        while elapsed_time < TIMEOUT:
            response = self.client.get_signature_statuses(signatures)
            logger.debug('confirm_transactions: %s', response)
            if response['result'] is None:
                continue

            for status in response['result']['value']:
                if status is None:
                    break
                if status['confirmationStatus'] == 'processed':
                    break
            else:
                return

            time.sleep(CONFIRMATION_CHECK_DELAY)
            elapsed_time += CONFIRMATION_CHECK_DELAY

        raise RuntimeError("could not confirm transactions: ", signatures)
<<<<<<< HEAD

    def get_multiple_confirmed_transactions(self, signatures: List[str]) -> List[RPCResponse]:
        request = map(lambda signature: (signature, {"encoding": "json", "commitment": "confirmed"}), signatures)
        return self._send_rpc_batch_request("getTransaction", request)

=======

    def get_multiple_confirmed_transactions(self, signatures: List[str]) -> List[RPCResponse]:
        request = map(lambda signature: (signature, {"encoding": "json", "commitment": "confirmed"}), signatures)
        return self._send_rpc_batch_request("getTransaction", request)

>>>>>>> 67e56560
    def collect_results(self, receipts: List[str], eth_trx: Any = None, reason: str = None) -> List[RPCResponse]:
        self.confirm_multiple_transactions(receipts)
        transactions = self.get_multiple_confirmed_transactions(receipts)

        for transaction in transactions:
            update_transaction_cost(transaction, eth_trx, reason)

        return transactions

    def collect_result(self, reciept, eth_trx, reason=None):
        self.confirm_multiple_transactions([reciept])
        result = self.client.get_confirmed_transaction(reciept)
        update_transaction_cost(result, eth_trx, reason)
        return result

    @staticmethod
    def extract_measurements_from_receipt(receipt):
        if check_for_errors(receipt):
            logger.warning("Can't get measurements from receipt with error")
            logger.info("Failed result: %s"%json.dumps(receipt, indent=3))
            return []

        log_messages = receipt['result']['meta']['logMessages']
        transaction = receipt['result']['transaction']
        accounts = transaction['message']['accountKeys']
        instructions = []
        for instr in transaction['message']['instructions']:
            program = accounts[instr['programIdIndex']]
            instructions.append({
                'accs': [accounts[acc] for acc in instr['accounts']],
                'program': accounts[instr['programIdIndex']],
                'data': base58.b58decode(instr['data']).hex()
            })

        pattern = re.compile('Program ([0-9A-Za-z]+) (.*)')
        messages = []
        for log in log_messages:
            res = pattern.match(log)
            if res:
                (program, reason) = res.groups()
                if reason == 'invoke [1]': messages.append({'program':program,'logs':[]})
            messages[-1]['logs'].append(log)

        for instr in instructions:
            if instr['program'] in ('KeccakSecp256k11111111111111111111111111111',): continue
            if messages[0]['program'] != instr['program']:
                raise Exception('Invalid program in log messages: expect %s, actual %s' % (messages[0]['program'], instr['program']))
            instr['logs'] = messages.pop(0)['logs']
            exit_result = re.match(r'Program %s (success)'%instr['program'], instr['logs'][-1])
            if not exit_result: raise Exception("Can't get exit result")
            instr['result'] = exit_result.group(1)

            if instr['program'] == EVM_LOADER_ID:
                memory_result = re.match(r'Program log: Total memory occupied: ([0-9]+)', instr['logs'][-3])
                instruction_result = re.match(r'Program %s consumed ([0-9]+) of ([0-9]+) compute units'%instr['program'], instr['logs'][-2])
                if not (memory_result and instruction_result):
                    raise Exception("Can't parse measurements for evm_loader")
                instr['measurements'] = {
                        'instructions': instruction_result.group(1),
                        'memory': memory_result.group(1)
                    }

        result = []
        for instr in instructions:
            if instr['program'] == EVM_LOADER_ID:
                result.append({
                        'program':instr['program'],
                        'measurements':instr['measurements'],
                        'result':instr['result'],
                        'data':instr['data']
                    })
        return result


def get_error_definition_from_reciept(receipt):
    err_from_reciept = get_from_dict(receipt, 'result', 'meta', 'err', 'InstructionError')
    if err_from_reciept is not None:
        return err_from_reciept

    err_from_reciept_result = get_from_dict(receipt, 'meta', 'err', 'InstructionError')
    if err_from_reciept_result is not None:
        return err_from_reciept_result

    err_from_send_trx_error = get_from_dict(receipt, 'data', 'err', 'InstructionError')
    if err_from_send_trx_error is not None:
        return err_from_send_trx_error

    err_from_prepared_receipt = get_from_dict(receipt, 'err', 'InstructionError')
    if err_from_prepared_receipt is not None:
        return err_from_prepared_receipt

    return None



def check_for_errors(receipt):
    if get_error_definition_from_reciept(receipt) is not None:
        return True
    return False


def check_if_program_exceeded_instructions(receipt):
    error_arr = get_error_definition_from_reciept(receipt)
    if error_arr is not None and isinstance(error_arr, list):
        error_type = error_arr[1]
        if isinstance(error_type, str):
            if error_type == 'ProgramFailedToComplete':
                return True
            if error_type == 'ComputationalBudgetExceeded':
                return True
    return False


def check_if_storage_is_empty_error(receipt):
    error_arr = get_error_definition_from_reciept(receipt)
    if error_arr is not None and isinstance(error_arr, list):
        error_dict = error_arr[1]
        if isinstance(error_dict, dict) and 'Custom' in error_dict:
            if error_dict['Custom'] == 1 or error_dict['Custom'] == 4:
                return True
    return False


def check_if_continue_returned(result):
    tx_info = result['result']
    accounts = tx_info["transaction"]["message"]["accountKeys"]
    evm_loader_instructions = []

    for idx, instruction in enumerate(tx_info["transaction"]["message"]["instructions"]):
        if accounts[instruction["programIdIndex"]] == EVM_LOADER_ID:
            evm_loader_instructions.append(idx)

    for inner in (tx_info['meta']['innerInstructions']):
        if inner["index"] in evm_loader_instructions:
            for event in inner['instructions']:
                if accounts[event['programIdIndex']] == EVM_LOADER_ID:
                    instruction = base58.b58decode(event['data'])[:1]
                    if int().from_bytes(instruction, "little") == 6:  # OnReturn evmInstruction code
                        return tx_info['transaction']['signatures'][0]

    return None<|MERGE_RESOLUTION|>--- conflicted
+++ resolved
@@ -37,11 +37,7 @@
 
     def _send_rpc_batch_request(self, method: str, params_list: List[Any]) -> List[RPCResponse]:
         request_data = []
-<<<<<<< HEAD
         for params in params_list:
-=======
-        for params in params_list:      
->>>>>>> 67e56560
             request_id = next(self.client._provider._request_counter) + 1
             request = {"jsonrpc": "2.0", "id": request_id, "method": method, "params": params}
             request_data.append(request)
@@ -57,11 +53,6 @@
                 raise Exception("Invalid RPC response: request {} response {}", request, response)
 
         return response_data
-<<<<<<< HEAD
-
-=======
-    
->>>>>>> 67e56560
 
     def get_operator_key(self):
         return self.signer.public_key()
@@ -91,7 +82,6 @@
         owner = info['owner']
 
         return AccountInfo(account_tag, lamports, owner)
-<<<<<<< HEAD
 
     def get_multiple_accounts_info(self, accounts: List[PublicKey]) -> List[AccountInfo]:
         options = {
@@ -102,18 +92,6 @@
         result = self.client._provider.make_request("getMultipleAccounts", list(map(str, accounts)), options)
         logger.debug("\n{}".format(json.dumps(result, indent=4, sort_keys=True)))
 
-=======
-
-    def get_multiple_accounts_info(self, accounts: List[PublicKey]) -> List[AccountInfo]:
-        options = {
-            "encoding": "base64",
-            "commitment": "confirmed",
-            "dataSlice": { "offset": 0, "length": 16 }
-        }
-        result = self.client._provider.make_request("getMultipleAccounts", list(map(str, accounts)), options)
-        logger.debug("\n{}".format(json.dumps(result, indent=4, sort_keys=True)))
-
->>>>>>> 67e56560
         if result['result']['value'] is None:
             logger.debug("Can't get information about {}".format(accounts))
             return None
@@ -183,11 +161,7 @@
         raise RuntimeError("Failed trying {} times to get Blockhash for transaction {}".format(RETRY_ON_FAIL, txn.__dict__))
 
     def send_multiple_transactions_unconfirmed(self, transactions: List[Transaction], skip_preflight: bool = True) -> List[str]:
-<<<<<<< HEAD
         blockhash_resp = self.client.get_recent_blockhash(commitment=Confirmed)
-=======
-        blockhash_resp = self.client.get_recent_blockhash() # commitment=Confirmed
->>>>>>> 67e56560
         if not blockhash_resp["result"]:
             raise RuntimeError("failed to get recent blockhash")
 
@@ -197,11 +171,6 @@
         for transaction in transactions:
             transaction.recent_blockhash = blockhash
             transaction.sign(self.signer)
-<<<<<<< HEAD
-
-=======
-        
->>>>>>> 67e56560
             base64_transaction = base64.b64encode(transaction.serialize()).decode("utf-8")
             request.append((base64_transaction, {"skipPreflight": skip_preflight, "encoding": "base64", "preflightCommitment": "confirmed"}))
 
@@ -248,19 +217,11 @@
             elapsed_time += CONFIRMATION_CHECK_DELAY
 
         raise RuntimeError("could not confirm transactions: ", signatures)
-<<<<<<< HEAD
 
     def get_multiple_confirmed_transactions(self, signatures: List[str]) -> List[RPCResponse]:
         request = map(lambda signature: (signature, {"encoding": "json", "commitment": "confirmed"}), signatures)
         return self._send_rpc_batch_request("getTransaction", request)
 
-=======
-
-    def get_multiple_confirmed_transactions(self, signatures: List[str]) -> List[RPCResponse]:
-        request = map(lambda signature: (signature, {"encoding": "json", "commitment": "confirmed"}), signatures)
-        return self._send_rpc_batch_request("getTransaction", request)
-
->>>>>>> 67e56560
     def collect_results(self, receipts: List[str], eth_trx: Any = None, reason: str = None) -> List[RPCResponse]:
         self.confirm_multiple_transactions(receipts)
         transactions = self.get_multiple_confirmed_transactions(receipts)
