<<<<<<< HEAD
=======
from solana.publickey import PublicKey
from solana.transaction import AccountMeta, TransactionInstruction, Transaction
from solana.sysvar import *
from solana.blockhash import Blockhash
import time
import subprocess
import os
>>>>>>> c5719808
import base64
import json
import logging
import os
import random
import re
<<<<<<< HEAD
import struct
import subprocess
import time
from hashlib import sha256
from typing import NamedTuple
=======
from solana.rpc.commitment import Commitment, Confirmed
from solana.rpc.api import Client, SendTransactionError
from spl.token.constants import TOKEN_PROGRAM_ID, ASSOCIATED_TOKEN_PROGRAM_ID
from spl.token.instructions import get_associated_token_address
>>>>>>> c5719808

import rlp
from base58 import b58encode, b58decode
from construct import Bytes, Int8ul, Int64ul, Struct as cStruct
from eth_keys import keys as eth_keys
from sha3 import keccak_256
from solana._layouts.system_instructions import SYSTEM_INSTRUCTIONS_LAYOUT, InstructionType as SystemInstructionType
from solana.blockhash import Blockhash
from solana.rpc.api import SendTransactionError
from solana.rpc.commitment import Confirmed
from solana.rpc.types import TxOpts
from solana.sysvar import *
from solana.transaction import AccountMeta, TransactionInstruction, Transaction
# from eth_keys import keys
from web3.auto import w3

from .eth_proto import Trx

logger = logging.getLogger(__name__)
logger.setLevel(logging.DEBUG)

solana_url = os.environ.get("SOLANA_URL", "http://localhost:8899")
evm_loader_id = os.environ.get("EVM_LOADER")
#evm_loader_id = "EfyDoGDRPy7wrLfSLyXrbhiAG6NmufMk1ytap13gLy1"
location_bin = ".deploy_contract.bin"

sysvarclock = "SysvarC1ock11111111111111111111111111111111"
sysinstruct = "Sysvar1nstructions1111111111111111111111111"
keccakprog = "KeccakSecp256k11111111111111111111111111111"
rentid = "SysvarRent111111111111111111111111111111111"
system = "11111111111111111111111111111111"

ETH_TOKEN_MINT_ID: PublicKey = PublicKey(
    os.environ.get("ETH_TOKEN_MINT", "HPsV9Deocecw3GeZv1FkAPNCBRfuVyfw9MMwjwRe1xaU")
)


ACCOUNT_INFO_LAYOUT = cStruct(
    "tag" / Int8ul,
    "eth_acc" / Bytes(20),
    "nonce" / Int8ul,
    "trx_count" / Bytes(8),
    "code_acc" / Bytes(32),
    "is_blocked" / Int8ul,
    "blocked_by" / Bytes(32),
    "eth_token" / Bytes(32),
)

CODE_INFO_LAYOUT = cStruct(
    "tag" / Int8ul,
    "owner" / Bytes(20),
    "code_size" / Bytes(4),
)

CREATE_ACCOUNT_LAYOUT = cStruct(
    "lamports" / Int64ul,
    "space" / Int64ul,
    "ether" / Bytes(20),
    "nonce" / Int8ul
)

class AccountInfo(NamedTuple):
    eth_acc: eth_keys.PublicKey
    trx_count: int

    @staticmethod
    def frombytes(data):
        cont = ACCOUNT_INFO_LAYOUT.parse(data)
        return AccountInfo(cont.eth_acc, cont.trx_count)

def create_account_layout(lamports, space, ether, nonce):
    return bytes.fromhex("02000000")+CREATE_ACCOUNT_LAYOUT.build(dict(
        lamports=lamports,
        space=space,
        ether=ether,
        nonce=nonce
    ))

def write_layout(offset, data):
    return (bytes.fromhex("00000000")+
            offset.to_bytes(4, byteorder="little")+
            len(data).to_bytes(8, byteorder="little")+
            data)

def accountWithSeed(base, seed, program):
    # logger.debug(type(base), str(base), type(seed), str(seed), type(program), str(program))
    result = PublicKey(sha256(bytes(base) + bytes(seed) + bytes(program)).digest())
    logger.debug('accountWithSeed %s', str(result))
    return result

def createAccountWithSeed(funding, base, seed, lamports, space, program):
    seed_str = str(seed, 'utf8')
    data = SYSTEM_INSTRUCTIONS_LAYOUT.build(
        dict(
            instruction_type = SystemInstructionType.CREATE_ACCOUNT_WITH_SEED,
            args=dict(
                base=bytes(base),
                seed=dict(length=len(seed_str), chars=seed_str),
                lamports=lamports,
                space=space,
                program_id=bytes(program)
            )
        )
    )
    logger.debug("createAccountWithSeed %s %s %s", type(base), base, data.hex())
    created = accountWithSeed(base, seed, PublicKey(program))
    logger.debug("created %s", created)
    return TransactionInstruction(
        keys=[
            AccountMeta(pubkey=funding, is_signer=True, is_writable=True),
            AccountMeta(pubkey=created, is_signer=False, is_writable=True),
            AccountMeta(pubkey=base, is_signer=True, is_writable=False),
        ],
        program_id=system,
        data=data
    )


def create_collateral_pool_address(client, operator_acc, collateral_pool_index, program_id):
    COLLATERAL_SEED_PREFIX = "collateral_seed_"
    seed = COLLATERAL_SEED_PREFIX + str(collateral_pool_index)
    collateral_pool_address = accountWithSeed(operator_acc.public_key(), bytes(seed, 'utf8'), PublicKey(program_id))
    print("Collateral pool address: ", collateral_pool_address)
    if client.get_balance(collateral_pool_address, commitment=Confirmed)['result']['value'] == 0:
        trx = Transaction()
        trx.add(createAccountWithSeed(operator_acc.public_key(), operator_acc.public_key(), str.encode(seed), 10**9, 0,
                                      PublicKey(program_id)))
        result = send_transaction(client, trx, operator_acc)
        print(result)
    return collateral_pool_address


def create_storage_account(client, funding, base, seed):
    STORAGE_SIZE = 128*1024

    storage = accountWithSeed(base.public_key(), seed, PublicKey(evm_loader_id))
    minimum_balance = client.get_minimum_balance_for_rent_exemption(STORAGE_SIZE, commitment=Confirmed)["result"]

    logger.debug("Minimum balance required for storage account {}".format(minimum_balance))

    if client.get_balance(storage, commitment=Confirmed)['result']['value'] == 0:
        trx = Transaction()
        trx.add(createAccountWithSeed(funding.public_key(), base.public_key(), seed, minimum_balance, STORAGE_SIZE, PublicKey(evm_loader_id)))
        send_transaction(client, trx, funding)

    return storage

def make_keccak_instruction_data(check_instruction_index, msg_len, data_start = 1):
    if check_instruction_index > 255 and check_instruction_index < 0:
        raise Exception("Invalid index for instruction - {}".format(check_instruction_index))

    check_count = 1
    eth_address_size = 20
    signature_size = 65
    eth_address_offset = data_start
    signature_offset = eth_address_offset + eth_address_size
    message_data_offset = signature_offset + signature_size

    data = struct.pack("B", check_count)
    data += struct.pack("<H", signature_offset)
    data += struct.pack("B", check_instruction_index)
    data += struct.pack("<H", eth_address_offset)
    data += struct.pack("B", check_instruction_index)
    data += struct.pack("<H", message_data_offset)
    data += struct.pack("<H", msg_len)
    data += struct.pack("B", check_instruction_index)

    return data


class EthereumError(Exception):
    def __init__(self, code, message, data=None):
        self.code = code
        self.message = message
        self.data = data

    def getError(self):
        error = {'code': self.code, 'message': self.message}
        if self.data: error['data'] = self.data
        return error


class EthereumAddress:
    def __init__(self, data, private=None):
        if isinstance(data, str):
            data = bytes(bytearray.fromhex(data[2:]))
        self.data = data
        self.private = private

    @staticmethod
    def random():
        letters = '0123456789abcdef'
        data = bytearray.fromhex(''.join([random.choice(letters) for k in range(64)]))
        pk = eth_keys.PrivateKey(data)
        return EthereumAddress(pk.public_key.to_canonical_address(), pk)

    def __str__(self):
        return '0x'+self.data.hex()

    def __repr__(self):
        return self.__str__()

    def __bytes__(self): return self.data


def emulator(contract, sender, data):
    data = data if data != None else ""
    cmd = 'emulate --commitment=recent  --evm_loader {} {} {} {}'.format(evm_loader_id, sender, contract, data)
    print(cmd)
    return neon_cli().call(cmd)


class solana_cli:
    def call(self, arguments):
        cmd = 'solana --url {} {}'.format(solana_url, arguments)
        try:
            return subprocess.check_output(cmd, shell=True, universal_newlines=True)
        except subprocess.CalledProcessError as err:
            import sys
            logger.debug("ERR: solana error {}".format(err))
            raise

class neon_cli:
    def call(self, arguments):
        cmd = 'neon-cli --url {} {}'.format(solana_url, arguments)
        try:
            return subprocess.check_output(cmd, shell=True, universal_newlines=True)
        except subprocess.CalledProcessError as err:
            import sys
            logger.debug("ERR: neon-cli error {}".format(err))
            raise

def confirm_transaction(client, tx_sig, confirmations=0):
    """Confirm a transaction."""
    TIMEOUT = 30  # 30 seconds  pylint: disable=invalid-name
    elapsed_time = 0
    while elapsed_time < TIMEOUT:
        logger.debug('confirm_transaction for %s', tx_sig)
        resp = client.get_signature_statuses([tx_sig])
        logger.debug('confirm_transaction: %s', resp)
        if resp["result"]:
            status = resp['result']['value'][0]
            if status and (status['confirmationStatus'] == 'finalized' or \
               status['confirmationStatus'] == 'confirmed' and status['confirmations'] >= confirmations):
#            logger.debug('Confirmed transaction:', resp)
                return
        sleep_time = 0.1
        time.sleep(sleep_time)
        elapsed_time += sleep_time
    #if not resp["result"]:
    raise RuntimeError("could not confirm transaction: ", tx_sig)
    #return resp

def solana2ether(public_key):
    from web3 import Web3
    return bytes(Web3.keccak(bytes.fromhex(public_key))[-20:])

def ether2program(ether, program_id, base):
    if isinstance(ether, str):
        if ether.startswith('0x'): ether = ether[2:]
    else: ether = ether.hex()
    output = neon_cli().call("create-program-address {} --evm_loader {}".format(ether, program_id))
    items = output.rstrip().split(' ')
    return (items[0], int(items[1]))

def ether2seed(ether, program_id, base):
    if isinstance(ether, str):
        if ether.startswith('0x'): ether = ether[2:]
    else: ether = ether.hex()
    seed = b58encode(bytes.fromhex(ether))
    acc = accountWithSeed(base, seed, PublicKey(program_id))
    logger.debug('ether2program: {} {} => {} (seed {})'.format(ether, 255, acc, seed))
    return (acc, 255, seed)

def call_emulated(contract_id, caller_id, data):
    output = emulator(contract_id, caller_id, data)
    logger.debug("call_emulated %s %s %s return %s", contract_id, caller_id, data, output)
    result = json.loads(output)
    exit_status = result['exit_status']
    if exit_status == 'revert':
        offset = int(result['result'][8:8+64], 16)
        length = int(result['result'][8+64:8+64+64], 16)
        message = str(bytes.fromhex(result['result'][8+offset*2+64:8+offset*2+64+length*2]), 'utf8')
        raise EthereumError(code=3, message='execution reverted: '+message, data='0x'+result['result'])
    if result["exit_status"] != "succeed":
        raise Exception("evm emulator error ", result)
    return result

def extract_measurements_from_receipt(receipt):
    log_messages = receipt['result']['meta']['logMessages']
    transaction = receipt['result']['transaction']
    accounts = transaction['message']['accountKeys']
    instructions = []
    for instr in transaction['message']['instructions']:
        program = accounts[instr['programIdIndex']]
        instructions.append({
            'accs': [accounts[acc] for acc in instr['accounts']],
            'program': accounts[instr['programIdIndex']],
            'data': b58decode(instr['data']).hex()
        })

    pattern = re.compile('Program ([0-9A-Za-z]+) (.*)')
    messages = []
    for log in log_messages:
        res = pattern.match(log)
        if res:
            (program, reason) = res.groups()
            if reason == 'invoke [1]': messages.append({'program':program,'logs':[]})
        messages[-1]['logs'].append(log)

    for instr in instructions:
        if instr['program'] in ('KeccakSecp256k11111111111111111111111111111',): continue
        if messages[0]['program'] != instr['program']:
            raise Exception('Invalid program in log messages: expect %s, actual %s' % (messages[0]['program'], instr['program']))
        instr['logs'] = messages.pop(0)['logs']
        exit_result = re.match(r'Program %s (success)'%instr['program'], instr['logs'][-1])
        if not exit_result: raise Exception("Can't get exit result")
        instr['result'] = exit_result.group(1)

        if instr['program'] == evm_loader_id:
            memory_result = re.match(r'Program log: Total memory occupied: ([0-9]+)', instr['logs'][-3])
            instruction_result = re.match(r'Program %s consumed ([0-9]+) of ([0-9]+) compute units'%instr['program'], instr['logs'][-2])
            if not (memory_result and instruction_result):
                raise Exception("Can't parse measurements for evm_loader")
            instr['measurements'] = {
                    'instructions': instruction_result.group(1),
                    'memory': memory_result.group(1)
                }

    result = []
    for instr in instructions:
        if instr['program'] == evm_loader_id:
            result.append({
                    'program':instr['program'],
                    'measurements':instr['measurements'],
                    'result':instr['result'],
                    'data':instr['data']
                })
    return result

# Do not rename this function! This name used in CI measurements (see function `cleanup_docker` in .buildkite/steps/deploy-test.sh)
def get_measurements(result):
    try:
        measurements = extract_measurements_from_receipt(result)
        for m in measurements: logger.info(json.dumps(m))
    except Exception as err:
        logger.error("Can't get measurements %s"%err)
        logger.info("Failed result: %s"%json.dumps(result, indent=3))

def send_transaction(client, trx, acc):
    result = client.send_transaction(trx, acc, opts=TxOpts(skip_confirmation=True, preflight_commitment=Confirmed))
    confirm_transaction(client, result["result"])
    result = client.get_confirmed_transaction(result["result"])
    return result

def send_measured_transaction(client, trx, acc):
    result = send_transaction(client, trx, acc)
    get_measurements(result)
    return result

def check_if_program_exceeded_instructions(err_result):
    err_instruction = "Program failed to complete: exceeded maximum number of instructions allowed"
    err_budget = "failed: Computational budget exceeded"

    if err_result['data']['logs'][-1].find(err_instruction) >= 0 or \
        err_result['data']['logs'][-2].find(err_instruction) >= 0 or \
        err_result['data']['logs'][-1].find(err_budget) >= 0:
        return True
    return False

def check_if_continue_returned(result):
    # logger.debug(result)
    acc_meta_lst = result["result"]["transaction"]["message"]["accountKeys"]
    evm_loader_index = acc_meta_lst.index(evm_loader_id)

    innerInstruction = result['result']['meta']['innerInstructions']
    innerInstruction = next((i for i in innerInstruction if i["index"] == 0), None)
    if (innerInstruction and innerInstruction['instructions']):
        instruction = innerInstruction['instructions'][-1]
        if (instruction['programIdIndex'] == evm_loader_index):
            data = b58decode(instruction['data'])
            if (data[0] == 6):
                return (True, result['result']['transaction']['signatures'][0])
    return (False, ())

def call_continue(acc, client, steps, accounts):
    try:
        return call_continue_bucked(acc, client, steps, accounts)
    except Exception as err:
        logger.debug("call_continue_bucked exception:")
        logger.debug(str(err))

    try:
        return call_continue_iterative(acc, client, steps, accounts)
    except Exception as err:
        logger.debug("call_continue_iterative exception:")
        logger.debug(str(err))

    return sol_instr_12_cancel(acc, client, accounts)

def call_continue_bucked(acc, client, steps, accounts):
    while True:
        logger.debug("Continue bucked step:")
        (continue_count, instruction_count) = simulate_continue(acc, client, accounts, steps)
        logger.debug("Send bucked:")
        result_list = []
        for index in range(continue_count):
            trx = Transaction().add(make_continue_instruction(accounts, instruction_count, index))
            result = client.send_transaction(
                    trx,
                    acc,
                    opts=TxOpts(skip_confirmation=True, preflight_commitment=Confirmed)
                )["result"]
            result_list.append(result)
        logger.debug("Collect bucked results:")
        for trx in result_list:
            confirm_transaction(client, trx)
            result = client.get_confirmed_transaction(trx)
            get_measurements(result)
            (founded, signature) = check_if_continue_returned(result)
            if founded:
                return signature

def call_continue_iterative(acc, client, step_count, accounts):
    while True:
        logger.debug("Continue iterative step:")
        result = sol_instr_10_continue(acc, client, step_count, accounts)
        (succeed, signature) = check_if_continue_returned(result)
        if succeed:
            return signature

def sol_instr_10_continue(acc, client, initial_step_count, accounts):
    step_count = initial_step_count
    while step_count > 0:
        trx = Transaction()
        trx.add(make_continue_instruction(accounts, step_count))

        logger.debug("Step count {}".format(step_count))
        try:
            result = send_measured_transaction(client, trx, acc)
            return result
        except SendTransactionError as err:
            if check_if_program_exceeded_instructions(err.result):
                step_count = int(step_count * 90 / 100)
            else:
                raise
    raise Exception("Can't execute even one EVM instruction")

def sol_instr_12_cancel(acc, client, accounts):
    trx = Transaction()
    trx.add(TransactionInstruction(program_id=evm_loader_id, data=bytearray.fromhex("0C"), keys=accounts))

    logger.debug("Cancel")
    result = send_measured_transaction(client, trx, acc)
    return result['result']['transaction']['signatures'][0]

def make_partial_call_instruction(accounts, step_count, call_data):
    return TransactionInstruction(program_id = evm_loader_id,
                            data = bytearray.fromhex("09") + step_count.to_bytes(8, byteorder="little") + call_data,
                            keys = accounts)

def make_continue_instruction(accounts, step_count, index=None):
    data = bytearray.fromhex("0A") + step_count.to_bytes(8, byteorder="little")
    if index:
        data = data + index.to_bytes(8, byteorder="little")

    return TransactionInstruction(program_id = evm_loader_id,
                            data = data,
                            keys = accounts)

def make_call_from_account_instruction(accounts, step_count = 0):
    return TransactionInstruction(program_id = evm_loader_id,
                            data = bytearray.fromhex("0B") + step_count.to_bytes(8, byteorder="little"),
                            keys = accounts)

def make_05_call_instruction(accounts, call_data):
    return TransactionInstruction(program_id = evm_loader_id,
                            data = bytearray.fromhex("05") + call_data,
                            keys = accounts)

def simulate_continue(acc, client, accounts, step_count):
    logger.debug("simulate_continue:")
    continue_count = 45
    while True:
        logger.debug(continue_count)
        blockhash = Blockhash(client.get_recent_blockhash(Confirmed)["result"]["value"]["blockhash"])
        trx = Transaction(recent_blockhash = blockhash)
        for _ in range(continue_count):
            trx.add(make_continue_instruction(accounts, step_count))
        trx.sign(acc)

        try:
            trx.serialize()
        except Exception as err:
            logger.debug("trx.serialize() exception")
            if str(err).startswith("transaction too large:"):
                if continue_count == 0:
                    raise Exception("transaction too large")
                continue_count = int(continue_count * 90 / 100)
                continue
            raise

        response = client.simulate_transaction(trx, commitment=Confirmed)

        if response["result"]["value"]["err"]:
            instruction_error = response["result"]["value"]["err"]["InstructionError"]
            err = instruction_error[1]
            if isinstance(err, str) and (err == "ProgramFailedToComplete" or err == "ComputationalBudgetExceeded"):
                step_count = int(step_count * 90 / 100)
                if step_count == 0:
                    raise Exception("cant run even one instruction")
            elif isinstance(err, dict) and "Custom" in err:
                if continue_count == 0:
                    raise Exception("uninitialized storage account")
                continue_count = instruction_error[0]
            else:
                logger.debug("Result:\n%s"%json.dumps(response, indent=3))
                raise Exception("unspecified error")
        else:
            break

    logger.debug("tx_count = {}, step_count = {}".format(continue_count, step_count))
    return (continue_count, step_count)

def create_account_list_by_emulate(acc, client, ethTrx, storage):
    sender_ether = bytes.fromhex(ethTrx.sender())
    add_keys_05 = []
    trx = Transaction()

    output_json = call_emulated(ethTrx.toAddress.hex(), sender_ether.hex(), ethTrx.callData.hex())
    logger.debug("emulator returns: %s", json.dumps(output_json, indent=3))
    for acc_desc in output_json["accounts"]:
        address = bytes.fromhex(acc_desc["address"][2:])
        if address == ethTrx.toAddress:
            contract_sol = PublicKey(acc_desc["account"])
            code_sol = PublicKey(acc_desc["contract"]) if acc_desc["contract"] != None else None
        elif address == sender_ether:
            sender_sol = PublicKey(acc_desc["account"])
        else:
            add_keys_05.append(AccountMeta(pubkey=acc_desc["account"], is_signer=False, is_writable=acc_desc["writable"]))
            token_account = get_associated_token_address(PublicKey(acc_desc["account"]), ETH_TOKEN_MINT_ID)
            add_keys_05.append(AccountMeta(pubkey=token_account, is_signer=False, is_writable=True))
            if acc_desc["contract"]:
                add_keys_05.append(AccountMeta(pubkey=acc_desc["contract"], is_signer=False, is_writable=acc_desc["writable"]))
        if acc_desc["new"]:
            logger.debug("Create solana accounts for %s: %s %s", acc_desc["address"], acc_desc["account"], acc_desc["contract"])
            code_account = None
            if acc_desc["code_size"]:
                seed = b58encode(address)
                code_account = accountWithSeed(acc.public_key(), seed, PublicKey(evm_loader_id))
                logger.debug("     with code account %s", code_account)
                trx.add(createAccountWithSeed(acc.public_key(), acc.public_key(), seed, 10 ** 9, acc_desc["code_size"] + 4 * 1024, PublicKey(evm_loader_id)))
                add_keys_05.append(AccountMeta(pubkey=code_account, is_signer=False, is_writable=acc_desc["writable"]))
            trx.add(createEtherAccountTrx(client, address, evm_loader_id, acc, code_account)[0])

    accounts = [
            AccountMeta(pubkey=storage, is_signer=False, is_writable=True),
            AccountMeta(pubkey=contract_sol, is_signer=False, is_writable=True),
            AccountMeta(pubkey=get_associated_token_address(contract_sol, ETH_TOKEN_MINT_ID), is_signer=False, is_writable=True),
        ] + ([AccountMeta(pubkey=code_sol, is_signer=False, is_writable=True)] if code_sol != None else []) + [
            AccountMeta(pubkey=sender_sol, is_signer=False, is_writable=True),
            AccountMeta(pubkey=get_associated_token_address(sender_sol, ETH_TOKEN_MINT_ID), is_signer=False, is_writable=True),
            AccountMeta(pubkey=PublicKey(sysinstruct), is_signer=False, is_writable=False),
            AccountMeta(pubkey=evm_loader_id, is_signer=False, is_writable=False),
        ] + add_keys_05 + [
            AccountMeta(pubkey=ETH_TOKEN_MINT_ID, is_signer=False, is_writable=False),
            AccountMeta(pubkey=TOKEN_PROGRAM_ID, is_signer=False, is_writable=False),
            AccountMeta(pubkey=PublicKey(sysvarclock), is_signer=False, is_writable=False),
    ]
    return (accounts, sender_ether, sender_sol, trx)


def call_signed(acc, client, ethTrx, storage, collateral_pool, steps):
    (accounts, sender_ether, sender_sol, create_acc_trx) = create_account_list_by_emulate(acc, client, ethTrx, storage)
    msg = collateral_pool.index_buf + sender_ether + ethTrx.signature() + ethTrx.unsigned_msg()

    call_from_holder = False
    call_iterative = False
    try:
        logger.debug("Try single trx call")
        return call_signed_noniterative(acc, client, ethTrx, msg, accounts[1:], create_acc_trx, sender_sol,
                                        collateral_pool)
    except Exception as err:
        logger.debug(str(err))
        if str(err).find("Program failed to complete") >= 0:
            logger.debug("Program exceeded instructions")
            call_iterative = True
        elif str(err).startswith("transaction too large:"):
            logger.debug("Transaction too large, call call_signed_with_holder_acc():")
            call_from_holder = True
        else:
            raise

    if call_from_holder:
        return call_signed_with_holder_acc(acc, client, ethTrx, storage, steps, accounts, create_acc_trx)
    if call_iterative:
        return call_signed_iterative(acc, client, ethTrx, msg, steps, accounts, create_acc_trx, sender_sol)


def call_signed_iterative(acc, client, ethTrx, msg, steps, accounts, create_acc_trx, sender_sol):
    precall_txs = Transaction()
    precall_txs.add(create_acc_trx)
    precall_txs.add(TransactionInstruction(
        program_id=keccakprog,
        data=make_keccak_instruction_data(len(precall_txs.instructions)+1, len(ethTrx.unsigned_msg()), data_start=9),
        keys=[
            AccountMeta(pubkey=PublicKey(sender_sol), is_signer=False, is_writable=False),
        ]))
    precall_txs.add(make_partial_call_instruction(accounts, 0, msg))

    logger.debug("Partial call")
    send_measured_transaction(client, precall_txs, acc)

    return call_continue(acc, client, steps, accounts)


def call_signed_noniterative(acc, client, ethTrx, msg, accounts, create_acc_trx, sender_sol, collateral_pool):
    call_txs_05 = Transaction()
    call_txs_05.add(create_acc_trx)
    call_txs_05.add(TransactionInstruction(
        program_id=keccakprog,
        data=make_keccak_instruction_data(len(call_txs_05.instructions)+1, len(ethTrx.unsigned_msg()), 5),
        keys=[
            AccountMeta(pubkey=PublicKey(sender_sol), is_signer=False, is_writable=False),
        ]))

    # Insert additional accounts for EvmInstruction::CallFromRawEthereumTX in reverse order:
    # system program account
    accounts.insert(0, AccountMeta(pubkey=PublicKey(system), is_signer=False, is_writable=False))
    # operator ETH address (stub for now)
    accounts.insert(0, AccountMeta(pubkey=PublicKey(sysvarclock), is_signer=False, is_writable=True))
    # user ETH address (stub for now)
    accounts.insert(0, AccountMeta(pubkey=PublicKey(sysvarclock), is_signer=False, is_writable=True))
    # collateral pool address (SOL)
    accounts.insert(0, AccountMeta(pubkey=collateral_pool.address, is_signer=False, is_writable=True))
    # operator address (SOL)
    accounts.insert(0, AccountMeta(pubkey=acc.public_key(), is_signer=True, is_writable=True))
    # system instructions
    accounts.insert(0, AccountMeta(pubkey=PublicKey(sysinstruct), is_signer=False, is_writable=False))

    call_txs_05.add(make_05_call_instruction(accounts, msg))
    result = send_measured_transaction(client, call_txs_05, acc)
    return result['result']['transaction']['signatures'][0]

def call_signed_with_holder_acc(acc, client, ethTrx, storage, steps, accounts, create_acc_trx):

    holder = write_trx_to_holder_account(acc, client, ethTrx)

    continue_accounts = accounts.copy()
    accounts.insert(0, AccountMeta(pubkey=holder, is_signer=False, is_writable=True))

    precall_txs = Transaction()
    precall_txs.add(create_acc_trx)
    precall_txs.add(make_call_from_account_instruction(accounts))

    # ExecuteTrxFromAccountDataIterative
    logger.debug("ExecuteTrxFromAccountDataIterative:")
    send_measured_transaction(client, precall_txs, acc)

    return call_continue(acc, client, steps, continue_accounts)


def createEtherAccountTrx(client, ether, evm_loader_id, signer, code_acc=None):
    if isinstance(ether, str):
        if ether.startswith('0x'): ether = ether[2:]
    else: ether = ether.hex()
    (sol, nonce) = ether2program(ether, evm_loader_id, signer.public_key())
    associated_token = get_associated_token_address(PublicKey(sol), ETH_TOKEN_MINT_ID)
    logger.debug('createEtherAccount: {} {} => {}'.format(ether, nonce, sol))
    logger.debug('associatedTokenAccount: {}'.format(associated_token))
    base = signer.public_key()
    data=bytes.fromhex('02000000')+CREATE_ACCOUNT_LAYOUT.build(dict(
            lamports=10**9,
            space=0,
            ether=bytes.fromhex(ether),
            nonce=nonce))
    trx = Transaction()
    if code_acc is None:
        trx.add(TransactionInstruction(
            program_id=evm_loader_id,
            data=data,
            keys=[
                AccountMeta(pubkey=base, is_signer=True, is_writable=True),
                AccountMeta(pubkey=PublicKey(sol), is_signer=False, is_writable=True),
                AccountMeta(pubkey=associated_token, is_signer=False, is_writable=True),
                AccountMeta(pubkey=system, is_signer=False, is_writable=False),
                AccountMeta(pubkey=ETH_TOKEN_MINT_ID, is_signer=False, is_writable=False),
                AccountMeta(pubkey=TOKEN_PROGRAM_ID, is_signer=False, is_writable=False),
                AccountMeta(pubkey=ASSOCIATED_TOKEN_PROGRAM_ID, is_signer=False, is_writable=False),
                AccountMeta(pubkey=rentid, is_signer=False, is_writable=False),
            ]))
    else:
        trx.add(TransactionInstruction(
            program_id=evm_loader_id,
            data=data,
            keys=[
                AccountMeta(pubkey=base, is_signer=True, is_writable=True),
                AccountMeta(pubkey=PublicKey(sol), is_signer=False, is_writable=True),
                AccountMeta(pubkey=associated_token, is_signer=False, is_writable=True),
                AccountMeta(pubkey=PublicKey(code_acc), is_signer=False, is_writable=True),
                AccountMeta(pubkey=system, is_signer=False, is_writable=False),
                AccountMeta(pubkey=ETH_TOKEN_MINT_ID, is_signer=False, is_writable=False),
                AccountMeta(pubkey=TOKEN_PROGRAM_ID, is_signer=False, is_writable=False),
                AccountMeta(pubkey=ASSOCIATED_TOKEN_PROGRAM_ID, is_signer=False, is_writable=False),
                AccountMeta(pubkey=rentid, is_signer=False, is_writable=False),
            ]))
    return (trx, sol)

def createEtherAccount(client, ether, evm_loader_id, signer, space=0):
    (trx, sol) = createEtherAccountTrx(client, ether, evm_loader_id, signer, space)
    result = send_transaction(client, trx, signer)
    logger.debug('createEtherAccount result: %s', result)
    return sol

def write_trx_to_holder_account(acc, client, ethTrx):
    # Create transaction holder account (if not exists)
    seed = bytes("1236", 'utf8')
    holder = PublicKey(
        sha256(bytes(acc.public_key()) + seed + bytes(PublicKey(evm_loader_id))).digest())
    logger.debug("Holder %s", holder)

    if client.get_balance(holder, commitment=Confirmed)['result']['value'] == 0:
        trx = Transaction()
        trx.add(createAccountWithSeed(acc.public_key(), acc.public_key(), seed, 10 ** 9, 128 * 1024,
                                      PublicKey(evm_loader_id)))
        result = send_measured_transaction(client, trx, acc)

    # Build deploy transaction
    msg = ethTrx.signature() + len(ethTrx.unsigned_msg()).to_bytes(8, byteorder="little") + ethTrx.unsigned_msg()
    # logger.debug("msg", msg.hex())

    # Write transaction to transaction holder account
    offset = 0
    receipts = []
    rest = msg
    while len(rest):
        (part, rest) = (rest[:1000], rest[1000:])
        trx = Transaction()
        # logger.debug("sender_sol %s %s %s", sender_sol, holder, acc.public_key())
        trx.add(TransactionInstruction(program_id=evm_loader_id,
                                       data=write_layout(offset, part),
                                       keys=[
                                           AccountMeta(pubkey=holder, is_signer=False, is_writable=True),
                                           AccountMeta(pubkey=acc.public_key(), is_signer=True, is_writable=False),
                                       ]))
        receipts.append(client.send_transaction(trx, acc,
                opts=TxOpts(skip_confirmation=True, preflight_commitment=Confirmed))["result"])
        offset += len(part)
    logger.debug("receipts %s", receipts)
    for rcpt in receipts:
        confirm_transaction(client, rcpt)
        logger.debug("confirmed: %s", rcpt)

    return holder


def deploy_contract(acc, client, ethTrx, storage, steps):
    sender_ether = bytes.fromhex(ethTrx.sender())
    (sender_sol, _) = ether2program(sender_ether.hex(), evm_loader_id, acc.public_key())
    logger.debug("Sender account solana: %s %s", sender_ether, sender_sol)

    #info = _getAccountData(client, sender_sol, ACCOUNT_INFO_LAYOUT.sizeof())
    #trx_count = int.from_bytes(AccountInfo.frombytes(info).trx_count, 'little')
    #logger.debug("Sender solana trx_count: %s", trx_count)

    # Create legacy contract address from (sender_eth, nonce)
    #rlp = pack(sender_ether, ethTrx.nonce or None)
    contract_eth = keccak_256(rlp.encode((sender_ether, ethTrx.nonce))).digest()[-20:]
    (contract_sol, contract_nonce) = ether2program(contract_eth.hex(), evm_loader_id, acc.public_key())
    (code_sol, code_nonce, code_seed) = ether2seed(contract_eth.hex(), evm_loader_id, acc.public_key())

    logger.debug("Legacy contract address ether: %s", contract_eth.hex())
    logger.debug("Legacy contract address solana: %s %s", contract_sol, contract_nonce)
    logger.debug("Legacy code address solana: %s %s", code_sol, code_nonce)

    holder = write_trx_to_holder_account(acc, client, ethTrx)

    # Create contract account & execute deploy transaction
    logger.debug("    # Create contract account & execute deploy transaction")
    trx = Transaction()
    sender_sol_info = client.get_account_info(sender_sol, commitment=Confirmed)
    if sender_sol_info['result']['value'] is None:
        trx.add(createEtherAccountTrx(client, sender_ether, evm_loader_id, acc)[0])

    if client.get_balance(code_sol, commitment=Confirmed)['result']['value'] == 0:
        msg_size = len(ethTrx.signature() + len(ethTrx.unsigned_msg()).to_bytes(8, byteorder="little") + ethTrx.unsigned_msg())
        valids_size = (msg_size // 8) + 1
        code_account_size = CODE_INFO_LAYOUT.sizeof() + msg_size + valids_size + 2048
        trx.add(createAccountWithSeed(acc.public_key(), acc.public_key(), code_seed, 10**9, code_account_size, PublicKey(evm_loader_id)))
    if client.get_balance(contract_sol, commitment=Confirmed)['result']['value'] == 0:
        trx.add(createEtherAccountTrx(client, contract_eth, evm_loader_id, acc, code_sol)[0])
    if len(trx.instructions):
        result = send_measured_transaction(client, trx, acc)

    accounts = [AccountMeta(pubkey=holder, is_signer=False, is_writable=True),
                AccountMeta(pubkey=storage, is_signer=False, is_writable=True),
                AccountMeta(pubkey=contract_sol, is_signer=False, is_writable=True),
                AccountMeta(pubkey=get_associated_token_address(PublicKey(contract_sol), ETH_TOKEN_MINT_ID), is_signer=False, is_writable=True),
                AccountMeta(pubkey=code_sol, is_signer=False, is_writable=True),
                AccountMeta(pubkey=sender_sol, is_signer=False, is_writable=True),
                AccountMeta(pubkey=get_associated_token_address(PublicKey(sender_sol), ETH_TOKEN_MINT_ID), is_signer=False, is_writable=True),
                AccountMeta(pubkey=evm_loader_id, is_signer=False, is_writable=False),
                AccountMeta(pubkey=ETH_TOKEN_MINT_ID, is_signer=False, is_writable=False),
                AccountMeta(pubkey=TOKEN_PROGRAM_ID, is_signer=False, is_writable=False),
                AccountMeta(pubkey=PublicKey(sysvarclock), is_signer=False, is_writable=False),
                ]

    continue_accounts = accounts[1:]

    precall_txs = Transaction()
    precall_txs.add(make_call_from_account_instruction(accounts))

    # ExecuteTrxFromAccountDataIterative
    logger.debug("ExecuteTrxFromAccountDataIterative:")
    send_measured_transaction(client, precall_txs, acc)

    return (call_continue(acc, client, steps, continue_accounts), '0x'+contract_eth.hex())


def _getAccountData(client, account, expected_length, owner=None):
    info = client.get_account_info(account, commitment=Confirmed)['result']['value']
    if info is None:
        raise Exception("Can't get information about {}".format(account))

    data = base64.b64decode(info['data'][0])
    if len(data) != expected_length:
        raise Exception("Wrong data length for account data {}".format(account))
    return data

def getAccountInfo(client, eth_acc, base_account):
    (account_sol, nonce) = ether2program(bytes(eth_acc).hex(), evm_loader_id, base_account)
    info = _getAccountData(client, account_sol, ACCOUNT_INFO_LAYOUT.sizeof())
    return AccountInfo.frombytes(info)

def getLamports(client, evm_loader, eth_acc, base_account):
    (account, nonce) = ether2program(bytes(eth_acc).hex(), evm_loader, base_account)
    return int(client.get_balance(account, commitment=Confirmed)['result']['value'])

def getTokens(client, evm_loader, eth_acc, base_account):
    (account, nonce) = ether2program(bytes(eth_acc).hex(), evm_loader, base_account)
    token_account = get_associated_token_address(PublicKey(account), ETH_TOKEN_MINT_ID)

    balance = client.get_token_account_balance(token_account, commitment=Confirmed)
    if 'error' in balance:
        return 0

    return int(balance['result']['value']['amount'])

def make_instruction_data_from_tx(instruction, private_key=None):
    if isinstance(instruction, dict):
        if instruction['chainId'] == None:
            raise Exception("chainId value is needed in input dict")
        if private_key == None:
            raise Exception("Needed private key for transaction creation from fields")

        signed_tx = w3.eth.account.sign_transaction(instruction, private_key)
        # logger.debug(signed_tx.rawTransaction.hex())
        _trx = Trx.fromString(signed_tx.rawTransaction)
        # logger.debug(json.dumps(_trx.__dict__, cls=JsonEncoder, indent=3))

        raw_msg = _trx.get_msg(instruction['chainId'])
        sig = keys.Signature(vrs=[1 if _trx.v % 2 == 0 else 0, _trx.r, _trx.s])
        pub = sig.recover_public_key_from_msg_hash(_trx.hash())

        # logger.debug(pub.to_hex())

        return (pub.to_canonical_address(), sig.to_bytes(), raw_msg)
    elif isinstance(instruction, str):
        if instruction[:2] == "0x":
            instruction = instruction[2:]

        _trx = Trx.fromString(bytearray.fromhex(instruction))
        # logger.debug(json.dumps(_trx.__dict__, cls=JsonEncoder, indent=3))

        raw_msg = _trx.get_msg()
        sig = keys.Signature(vrs=[1 if _trx.v % 2 == 0 else 0, _trx.r, _trx.s])
        pub = sig.recover_public_key_from_msg_hash(_trx.hash())

        data = pub.to_canonical_address()
        data += sig.to_bytes()
        data += raw_msg

        return (pub.to_canonical_address(), sig.to_bytes(), raw_msg)
    else:
        raise Exception("function gets ")<|MERGE_RESOLUTION|>--- conflicted
+++ resolved
@@ -1,45 +1,28 @@
-<<<<<<< HEAD
-=======
-from solana.publickey import PublicKey
-from solana.transaction import AccountMeta, TransactionInstruction, Transaction
-from solana.sysvar import *
-from solana.blockhash import Blockhash
-import time
-import subprocess
-import os
->>>>>>> c5719808
 import base64
 import json
 import logging
 import os
 import random
-import re
-<<<<<<< HEAD
 import struct
 import subprocess
 import time
-from hashlib import sha256
 from typing import NamedTuple
-=======
+import rlp
+from base58 import b58encode, b58decode
+from eth_keys import keys as eth_keys
+from sha3 import keccak_256
+from solana.blockhash import Blockhash
+from solana.rpc.types import TxOpts
+from solana.sysvar import *
+from solana.transaction import AccountMeta, TransactionInstruction, Transaction
+import re
 from solana.rpc.commitment import Commitment, Confirmed
 from solana.rpc.api import Client, SendTransactionError
 from spl.token.constants import TOKEN_PROGRAM_ID, ASSOCIATED_TOKEN_PROGRAM_ID
 from spl.token.instructions import get_associated_token_address
->>>>>>> c5719808
-
-import rlp
-from base58 import b58encode, b58decode
-from construct import Bytes, Int8ul, Int64ul, Struct as cStruct
-from eth_keys import keys as eth_keys
-from sha3 import keccak_256
+from construct import Bytes, Int8ul, Int32ul, Int64ul, Struct as cStruct
 from solana._layouts.system_instructions import SYSTEM_INSTRUCTIONS_LAYOUT, InstructionType as SystemInstructionType
-from solana.blockhash import Blockhash
-from solana.rpc.api import SendTransactionError
-from solana.rpc.commitment import Confirmed
-from solana.rpc.types import TxOpts
-from solana.sysvar import *
-from solana.transaction import AccountMeta, TransactionInstruction, Transaction
-# from eth_keys import keys
+from hashlib import sha256
 from web3.auto import w3
 
 from .eth_proto import Trx
@@ -232,7 +215,7 @@
 
 
 def emulator(contract, sender, data):
-    data = data if data != None else ""
+    data = data if data is not None else ""
     cmd = 'emulate --commitment=recent  --evm_loader {} {} {} {}'.format(evm_loader_id, sender, contract, data)
     print(cmd)
     return neon_cli().call(cmd)
